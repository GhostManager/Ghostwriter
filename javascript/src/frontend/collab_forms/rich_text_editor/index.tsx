import "../editor.scss";

import { ChainedCommands, Editor } from "@tiptap/core";
import {
    EditorContent,
    EditorContext,
    useCurrentEditor,
    useEditor,
} from "@tiptap/react";
import { faAlignCenter } from "@fortawesome/free-solid-svg-icons/faAlignCenter";
import { faBold } from "@fortawesome/free-solid-svg-icons/faBold";
import { faChevronDown } from "@fortawesome/free-solid-svg-icons/faChevronDown";
import { faChevronRight } from "@fortawesome/free-solid-svg-icons/faChevronRight";
import { faCode } from "@fortawesome/free-solid-svg-icons/faCode";
import { faHeading } from "@fortawesome/free-solid-svg-icons/faHeading";
import { faItalic } from "@fortawesome/free-solid-svg-icons/faItalic";
import { faList } from "@fortawesome/free-solid-svg-icons/faList";
import { faHighlighter, faQuoteLeft } from "@fortawesome/free-solid-svg-icons";
import { faSubscript } from "@fortawesome/free-solid-svg-icons/faSubscript";
import { faSuperscript } from "@fortawesome/free-solid-svg-icons/faSuperscript";
import { faTable } from "@fortawesome/free-solid-svg-icons/faTable";
import { faTerminal } from "@fortawesome/free-solid-svg-icons/faTerminal";
import { faTextSlash } from "@fortawesome/free-solid-svg-icons/faTextSlash";
import { faUnderline } from "@fortawesome/free-solid-svg-icons/faUnderline";
import { FontAwesomeIcon } from "@fortawesome/react-fontawesome";
import { HocuspocusProvider } from "@hocuspocus/provider";
import { Menu, SubMenu, MenuButton, MenuItem } from "@szhsin/react-menu";
import { useEffect, useMemo } from "react";
import * as Y from "yjs";
import Collaboration from "@tiptap/extension-collaboration";
import CollaborationCursor from "@tiptap/extension-collaboration-cursor";
import EXTENSIONS from "../../../tiptap_gw";
import LinkButton from "./link";
import HeadingIdButton from "./heading";
<<<<<<< HEAD
import ColorButton from "./color";
=======
import TableCaptionBookmarkButton from "./table";
>>>>>>> 7c6bd8da

// For debugging
//(window as any).tiptapSchema = getSchema(EXTENSIONS);

function FormatButton(props: {
    chain: (ch: ChainedCommands) => ChainedCommands;
    tooltip?: string;
    active?: boolean | string | {} | ((e: Editor) => boolean);
    enable?: boolean | null | ((e: Editor) => boolean);
    menuItem?: boolean;
    children: React.ReactNode;
}) {
    const { editor } = useCurrentEditor();
    if (!editor) return null;

    let enabled = false;
    if (typeof props.enable === "function") enabled = props.enable(editor);
    else if (typeof props.enable === "boolean") enabled = props.enable;
    else enabled = props.chain(editor.can().chain().focus()).run();

    let active = false;
    if (props.active === undefined) active = false;
    else if (typeof props.active === "function") active = props.active(editor);
    else if (typeof props.active === "boolean") active = props.active;
    else active = editor.isActive(props.active);

    if (props.menuItem === true) {
        return (
            <MenuItem
                onClick={() => {
                    props.chain(editor.chain().focus()).run();
                }}
                disabled={!enabled}
                className={active ? "is-active" : undefined}
                title={props.tooltip}
            >
                {props.children}
            </MenuItem>
        );
    }
    return (
        <button
            type="button"
            onClick={(ev) => {
                ev.preventDefault();
                props.chain(editor.chain().focus()).run();
            }}
            disabled={!enabled}
            className={active ? "is-active" : undefined}
            tabIndex={-1}
            title={props.tooltip}
        >
            {props.children}
        </button>
    );
}

export function Toolbar(props: {
    editor?: Editor | null;
    extra?: (editor: Editor) => React.ReactNode;
}) {
    const ce = useCurrentEditor();
    const editor = props.editor ?? ce.editor;
    if (!editor) return null;
    return (
        <div className="control-group">
            <div className="button-group">
                <FormatButton
                    chain={(c) => c.toggleBold()}
                    active="bold"
                    tooltip="Bold"
                >
                    <FontAwesomeIcon icon={faBold} />
                </FormatButton>
                <FormatButton
                    chain={(c) => c.toggleItalic()}
                    active="italic"
                    tooltip="Italic"
                >
                    <FontAwesomeIcon icon={faItalic} />
                </FormatButton>
                <FormatButton
                    chain={(c) => c.toggleUnderline()}
                    active="underline"
                    tooltip="Underline"
                >
                    <FontAwesomeIcon icon={faUnderline} />
                </FormatButton>
                <FormatButton
                    chain={(c) => c.toggleCode()}
                    active="code"
                    tooltip="Code Segment"
                >
                    <FontAwesomeIcon icon={faCode} />
                </FormatButton>
                <LinkButton editor={editor} />
                <FormatButton
                    chain={(c) => c.toggleSubscript()}
                    active="sub"
                    tooltip="Subscript"
                >
                    <FontAwesomeIcon icon={faSubscript} />
                </FormatButton>
                <FormatButton
                    chain={(c) => c.toggleSuperscript()}
                    active="sup"
                    tooltip="Superscript"
                >
                    <FontAwesomeIcon icon={faSuperscript} />
                </FormatButton>
                <ColorButton editor={editor} />
                <FormatButton
                    chain={(c) => c.toggleHighlight()}
                    active="highlight"
                    tooltip="Highlight"
                >
                    <FontAwesomeIcon icon={faHighlighter} />
                </FormatButton>
                <FormatButton
                    chain={(c) => c.unsetAllMarks()}
                    tooltip="Clear Formatting"
                >
                    <FontAwesomeIcon icon={faTextSlash} />
                </FormatButton>
            </div>
            <div className="separator" />
            <div className="button-group">
                <Menu
                    portal
                    menuClassName="collab-edit-toolbar-menu"
                    menuButton={
                        <MenuButton tabIndex={-1} title="Heading">
                            <FontAwesomeIcon icon={faHeading} />
                            <FontAwesomeIcon icon={faChevronDown} />
                        </MenuButton>
                    }
                >
                    {([1, 2, 3, 4, 5, 6] as const).map((level) => (
                        <FormatButton
                            key={level}
                            menuItem
                            chain={(c) => c.toggleHeading({ level })}
                            active={(e) => e.isActive("heading", { level })}
                        >
                            Heading {level}
                        </FormatButton>
                    ))}

                    <HeadingIdButton />
                </Menu>
                <Menu
                    portal
                    menuClassName="collab-edit-toolbar-menu"
                    menuButton={
                        <MenuButton tabIndex={-1} title="Justification">
                            <FontAwesomeIcon icon={faAlignCenter} />
                            <FontAwesomeIcon icon={faChevronDown} />
                        </MenuButton>
                    }
                >
                    <FormatButton
                        menuItem
                        chain={(c) => c.setTextAlign("left")}
                        active={{ textAlign: "left" }}
                        enable
                    >
                        Left
                    </FormatButton>
                    <FormatButton
                        menuItem
                        chain={(c) => c.setTextAlign("center")}
                        active={{ textAlign: "center" }}
                        enable
                    >
                        Center
                    </FormatButton>
                    <FormatButton
                        menuItem
                        chain={(c) => c.setTextAlign("right")}
                        active={{ textAlign: "right" }}
                        enable
                    >
                        Right
                    </FormatButton>
                    <FormatButton
                        menuItem
                        chain={(c) => c.setTextAlign("justify")}
                        active={{ textAlign: "justify" }}
                        enable
                    >
                        Justify
                    </FormatButton>
                </Menu>
                <FormatButton
                    chain={(c) => c.toggleCodeBlock()}
                    active="codeBlock"
                    tooltip="Code Block"
                >
                    <FontAwesomeIcon icon={faTerminal} />
                </FormatButton>
                <FormatButton
                    chain={(c) => c.toggleBlockquote()}
                    active="blockquote"
                    tooltip="Blockquote"
                >
                    <FontAwesomeIcon icon={faQuoteLeft} />
                </FormatButton>
            </div>
            <div className="separator" />
            <div className="button-group">
                <Menu
                    portal
                    menuClassName="collab-edit-toolbar-menu"
                    menuButton={
                        <MenuButton tabIndex={-1} title="List">
                            <FontAwesomeIcon icon={faList} />
                            <FontAwesomeIcon icon={faChevronDown} />
                        </MenuButton>
                    }
                >
                    <FormatButton
                        menuItem
                        chain={(c) => c.toggleBulletList()}
                        active="bulletList"
                    >
                        Bullet
                    </FormatButton>
                    <FormatButton
                        menuItem
                        chain={(c) => c.toggleOrderedList()}
                        active="orderedList"
                    >
                        Ordered
                    </FormatButton>
                </Menu>
                <Menu
                    portal
                    menuClassName="collab-edit-toolbar-menu"
                    menuButton={
                        <MenuButton tabIndex={-1} title="Table">
                            <FontAwesomeIcon icon={faTable} />
                            <FontAwesomeIcon icon={faChevronDown} />
                        </MenuButton>
                    }
                >
                    <FormatButton
                        menuItem
                        chain={(c) =>
                            c.insertTable({
                                rows: 3,
                                cols: 3,
                                withHeaderRow: true,
                            })
                        }
                    >
                        Insert
                    </FormatButton>
                    <FormatButton menuItem chain={(c) => c.deleteTable()}>
                        Delete
                    </FormatButton>
                    <SubMenu
                        label={
                            <span>
                                Columns
                                <FontAwesomeIcon icon={faChevronRight} />
                            </span>
                        }
                    >
                        <FormatButton
                            menuItem
                            chain={(c) => c.toggleHeaderColumn()}
                        >
                            Toggle header column
                        </FormatButton>
                        <FormatButton
                            menuItem
                            chain={(c) => c.addColumnBefore()}
                        >
                            Add column before
                        </FormatButton>
                        <FormatButton
                            menuItem
                            chain={(c) => c.addColumnAfter()}
                        >
                            Add column after
                        </FormatButton>
                        <FormatButton menuItem chain={(c) => c.deleteColumn()}>
                            Delete column
                        </FormatButton>
                    </SubMenu>
                    <SubMenu
                        label={
                            <span>
                                Rows
                                <FontAwesomeIcon icon={faChevronRight} />
                            </span>
                        }
                    >
                        <FormatButton
                            menuItem
                            chain={(c) => c.toggleHeaderRow()}
                        >
                            Toggle header row
                        </FormatButton>
                        <FormatButton menuItem chain={(c) => c.addRowBefore()}>
                            Add row before
                        </FormatButton>
                        <FormatButton menuItem chain={(c) => c.addRowAfter()}>
                            Add row after
                        </FormatButton>
                        <FormatButton menuItem chain={(c) => c.deleteRow()}>
                            Delete row
                        </FormatButton>
                    </SubMenu>
                    <SubMenu
                        label={
                            <span>
                                Cells
                                <FontAwesomeIcon icon={faChevronRight} />
                            </span>
                        }
                    >
                        <FormatButton menuItem chain={(c) => c.mergeCells()}>
                            Merge cells
                        </FormatButton>
                        <FormatButton menuItem chain={(c) => c.splitCell()}>
                            Split cell
                        </FormatButton>
                    </SubMenu>
                    <FormatButton menuItem chain={(c) => c.addCaption()}>
                        Add Caption
                    </FormatButton>
                    <FormatButton menuItem chain={(c) => c.removeCaption()}>
                        Remove Caption
                    </FormatButton>
                    <TableCaptionBookmarkButton />
                </Menu>
                <FormatButton chain={(c) => c.setPageBreak()}>
                    Page Break
                </FormatButton>
            </div>
            {props.extra && <div className="separator" />}
            {props.extra && props.extra(editor)}
        </div>
    );
}

export default function RichTextEditor(props: {
    connected: boolean;
    provider: HocuspocusProvider;
    fragment: Y.XmlFragment;
    toolbarExtra?: (editor: Editor) => React.ReactNode;
}) {
    const extensions = useMemo(
        () =>
            EXTENSIONS.concat(
                Collaboration.configure({
                    document: props.provider.document,
                    fragment: props.fragment,
                }),
                CollaborationCursor.configure({
                    provider: props.provider,
                    user: props.provider.awareness!.getLocalState()!.user,
                })
            ),
        [props.provider, props.fragment]
    );
    const editor = useEditor({
        extensions,
    });

    useEffect(() => {
        editor?.setEditable(props.connected);
    }, [editor, props.connected]);

    return (
        <div
            className={
                "collab-editor " +
                (props.connected ? "" : "collab-editor-disabled")
            }
        >
            <EditorContext.Provider value={{ editor }}>
                <Toolbar extra={props.toolbarExtra} />
                <EditorContent editor={editor} />
            </EditorContext.Provider>
        </div>
    );
}<|MERGE_RESOLUTION|>--- conflicted
+++ resolved
@@ -32,11 +32,8 @@
 import EXTENSIONS from "../../../tiptap_gw";
 import LinkButton from "./link";
 import HeadingIdButton from "./heading";
-<<<<<<< HEAD
 import ColorButton from "./color";
-=======
 import TableCaptionBookmarkButton from "./table";
->>>>>>> 7c6bd8da
 
 // For debugging
 //(window as any).tiptapSchema = getSchema(EXTENSIONS);
