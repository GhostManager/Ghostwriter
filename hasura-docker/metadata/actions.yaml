actions:
  - name: attachFinding
    definition:
      kind: synchronous
      handler: '{{ACTIONS_URL_BASE}}/attachFinding'
      forward_client_headers: true
      headers:
        - name: Hasura-Action-Secret
          value_from_env: HASURA_ACTION_SECRET
    permissions:
      - role: user
      - role: manager
    comment: Attach a finding from the library to a report
  - name: checkoutDomain
    definition:
      kind: synchronous
      handler: '{{ACTIONS_URL_BASE}}/checkoutDomain'
      forward_client_headers: true
      headers:
        - name: Hasura-Action-Secret
          value_from_env: HASURA_ACTION_SECRET
    permissions:
      - role: user
      - role: manager
    comment: Attempt to checkout a domain for a project
  - name: checkoutServer
    definition:
      kind: synchronous
      handler: '{{ACTIONS_URL_BASE}}/checkoutServer'
      forward_client_headers: true
      headers:
        - name: Hasura-Action-Secret
          value_from_env: HASURA_ACTION_SECRET
    permissions:
      - role: user
      - role: manager
    comment: Attempt to checkout a server for a project
  - name: createUser
    definition:
      kind: synchronous
      handler: '{{ACTIONS_URL_BASE}}/createUser'
      forward_client_headers: true
      headers:
        - name: Hasura-Action-Secret
          value_from_env: HASURA_ACTION_SECRET
    comment: Attempt to create a new user with the specified details
  - name: deleteDomainCheckout
    definition:
      kind: synchronous
      handler: '{{ACTIONS_URL_BASE}}/deleteDomainCheckout'
      forward_client_headers: true
      headers:
        - name: Hasura-Action-Secret
          value_from_env: HASURA_ACTION_SECRET
    permissions:
      - role: user
      - role: manager
    comment: Delete the specified domain checkout and release the domain if deleted entry was the latest checkout
  - name: deleteServerCheckout
    definition:
      kind: synchronous
      handler: '{{ACTIONS_URL_BASE}}/deleteServerCheckout'
      forward_client_headers: true
      headers:
        - name: Hasura-Action-Secret
          value_from_env: HASURA_ACTION_SECRET
    permissions:
      - role: user
      - role: manager
    comment: Delete the specified server checkout and release the server if deleted entry was the latest checkout
  - name: deleteTemplate
    definition:
      kind: synchronous
      handler: '{{ACTIONS_URL_BASE}}/deleteTemplate'
      forward_client_headers: true
      headers:
        - name: Hasura-Action-Secret
          value_from_env: HASURA_ACTION_SECRET
    permissions:
      - role: user
      - role: manager
    comment: Delete the specified template file and remove the associated file from the filesystem
  - name: generateCodename
    definition:
      kind: synchronous
      handler: '{{ACTIONS_URL_BASE}}/generateCodename'
      forward_client_headers: true
      headers:
        - name: Hasura-Action-Secret
          value_from_env: HASURA_ACTION_SECRET
    permissions:
      - role: user
      - role: manager
    comment: generateCodename
  - name: generateReport
    definition:
      kind: synchronous
      handler: '{{ACTIONS_URL_BASE}}/generateReport'
      forward_client_headers: true
      headers:
        - name: Hasura-Action-Secret
          value_from_env: HASURA_ACTION_SECRET
    permissions:
      - role: user
      - role: manager
    comment: Generate a JSON report for the given report ID
  - name: getExtraFieldSpec
    definition:
      kind: ""
      handler: '{{ACTIONS_URL_BASE}}/getExtraFieldSpec'
      forward_client_headers: true
      headers:
        - name: Hasura-Action-Secret
          value_from_env: HASURA_ACTION_SECRET
    permissions:
      - role: user
      - role: manager
    comment: Fetch the extra field spec for a model
  - name: login
    definition:
      kind: synchronous
      handler: '{{ACTIONS_URL_BASE}}/login'
      headers:
        - name: Hasura-Action-Secret
          value_from_env: HASURA_ACTION_SECRET
    permissions:
      - role: manager
      - role: user
      - role: public
  - name: setTags
    definition:
      kind: synchronous
      handler: '{{ACTIONS_URL_BASE}}/tags/set'
      forward_client_headers: true
      headers:
        - name: Hasura-Action-Secret
          value_from_env: HASURA_ACTION_SECRET
    permissions:
      - role: user
      - role: manager
    comment: Set Tags
  - name: tags
    definition:
      kind: ""
      handler: '{{ACTIONS_URL_BASE}}/tags/get'
      forward_client_headers: true
      headers:
        - name: Hasura-Action-Secret
          value_from_env: HASURA_ACTION_SECRET
    permissions:
      - role: user
      - role: manager
    comment: Get Tags
  - name: uploadEvidence
    definition:
      kind: synchronous
      handler: '{{ACTIONS_URL_BASE}}/uploadEvidence'
      forward_client_headers: true
      headers:
        - name: Hasura-Action-Secret
          value_from_env: HASURA_ACTION_SECRET
    permissions:
      - role: user
      - role: manager
  - name: uploadReportTemplate
    definition:
      kind: synchronous
      handler: '{{ACTIONS_URL_BASE}}/uploadReportTemplate'
      forward_client_headers: true
      headers:
        - name: Hasura-Action-Secret
          value_from_env: HASURA_ACTION_SECRET
    permissions:
      - role: user
      - role: manager
  - name: whoami
    definition:
      kind: ""
      handler: '{{ACTIONS_URL_BASE}}/whoami'
      forward_client_headers: true
      headers:
        - name: Hasura-Action-Secret
          value_from_env: HASURA_ACTION_SECRET
    permissions:
      - role: user
      - role: manager
    comment: User `whoami` query for JWT
custom_types:
  enums: []
  input_objects: []
  objects:
    - name: LoginResponse
    - name: WhoamiOutput
    - name: ReportResponse
    - name: checkoutResponse
    - name: deleteResponse
    - name: attachFindingResponse
    - name: codenameResponse
    - name: ExtraFieldSpecOutput
    - name: UploadEvidenceResult
    - name: UploadReportTemplateResult
<<<<<<< HEAD
    - name: TagsResult
=======
    - name: createUserResponse
      relationships:
        - field_mapping:
            id: id
          name: user
          remote_table:
            name: users_user
            schema: public
          source: default
          type: object
>>>>>>> d91ab371
  scalars: []<|MERGE_RESOLUTION|>--- conflicted
+++ resolved
@@ -199,9 +199,7 @@
     - name: ExtraFieldSpecOutput
     - name: UploadEvidenceResult
     - name: UploadReportTemplateResult
-<<<<<<< HEAD
     - name: TagsResult
-=======
     - name: createUserResponse
       relationships:
         - field_mapping:
@@ -212,5 +210,4 @@
             schema: public
           source: default
           type: object
->>>>>>> d91ab371
   scalars: []