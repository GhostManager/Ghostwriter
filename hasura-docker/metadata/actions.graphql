--- conflicted
+++ resolved
@@ -183,10 +183,10 @@
   id: Int!
 }
 
-<<<<<<< HEAD
 type TagsResult {
   tags: [String!]!
-=======
+}
+
 type createUserResponse {
   id: Int!
   name: String!
@@ -194,5 +194,4 @@
   email: String!
   role: String!
   result: String!
->>>>>>> d91ab371
 }
