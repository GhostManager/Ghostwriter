--- conflicted
+++ resolved
@@ -1,7 +1,2 @@
-<<<<<<< HEAD
-v4.0.0-rc3
-15 September 2023
-=======
-v3.2.12
-18 September 2023
->>>>>>> 1a216994
+v4.0.0
+18 September 2023