--- conflicted
+++ resolved
@@ -1,7 +1,2 @@
-<<<<<<< HEAD
 v4.1-rc1
-UNRELEASED
-=======
-v4.0.8
-13 February 2024
->>>>>>> 8e891a1d
+UNRELEASED