"""
Base settings to build other settings files upon.
"""
# Standard Libraries
import os
from datetime import timedelta
from pathlib import Path

# Django Imports
from django.contrib.messages import constants as messages

# 3rd Party Libraries
import environ

<<<<<<< HEAD
__version__ = "2.2.4"
=======
__version__ = "2.3 ALPHA"
>>>>>>> e178a92c
VERSION = __version__
RELEASE_DATE = "9 Mar 2022"

ROOT_DIR = Path(__file__).resolve(strict=True).parent.parent.parent
APPS_DIR = ROOT_DIR / "ghostwriter"

env = environ.Env()

READ_DOT_ENV_FILE = env.bool("DJANGO_READ_DOT_ENV_FILE", default=False)
if READ_DOT_ENV_FILE:
    # OS environment variables take precedence over variables from .env
    env.read_env(str(ROOT_DIR / ".env"))

# GENERAL
# ------------------------------------------------------------------------------
# https://docs.djangoproject.com/en/dev/ref/settings/#debug
DEBUG = env.bool("DJANGO_DEBUG", False)
# Local time zone – Choices are:
#   http://en.wikipedia.org/wiki/List_of_tz_zones_by_name
#   Not all of them may be available with every OS
#   In Windows, this must be set to your system time zone
TIME_ZONE = "UTC"
# https://docs.djangoproject.com/en/dev/ref/settings/#language-code
LANGUAGE_CODE = "en-us"
# https://docs.djangoproject.com/en/dev/ref/settings/#site-id
SITE_ID = 1
# https://docs.djangoproject.com/en/dev/ref/settings/#use-i18n
USE_I18N = True
# https://docs.djangoproject.com/en/dev/ref/settings/#use-l10n
USE_L10N = False
# https://docs.djangoproject.com/en/4.0/ref/settings/#date-format
<<<<<<< HEAD
DATE_FORMAT = env("DATE_FORMAT", default="d M Y",)
=======
DATE_FORMAT = "d M Y"
>>>>>>> e178a92c
# https://docs.djangoproject.com/en/dev/ref/settings/#use-tz
USE_TZ = True
# https://docs.djangoproject.com/en/dev/ref/settings/#locale-paths
LOCALE_PATHS = [str(ROOT_DIR / "locale")]

# DATABASES
# ------------------------------------------------------------------------------
# https://docs.djangoproject.com/en/dev/ref/settings/#databases
DATABASES = {"default": env.db("DATABASE_URL")}
DATABASES["default"]["ATOMIC_REQUESTS"] = True
# https://docs.djangoproject.com/en/stable/ref/settings/#std:setting-DEFAULT_AUTO_FIELD
DEFAULT_AUTO_FIELD = "django.db.models.BigAutoField"

# URLS
# ------------------------------------------------------------------------------
# https://docs.djangoproject.com/en/dev/ref/settings/#root-urlconf
ROOT_URLCONF = "config.urls"
# https://docs.djangoproject.com/en/dev/ref/settings/#wsgi-application
WSGI_APPLICATION = "config.wsgi.application"

# APPS
# ------------------------------------------------------------------------------
DJANGO_APPS = [
    "channels",
    "django.contrib.auth",
    "django.contrib.contenttypes",
    "django.contrib.sessions",
    "django.contrib.sites",
    "django.contrib.messages",
    "django.contrib.staticfiles",
    "django.contrib.humanize",
    "django.contrib.admin",
    "django.contrib.admindocs",
    "django.contrib.postgres",
    "graphene_django",
]

THIRD_PARTY_APPS = [
    "crispy_forms",
    "allauth",
    "allauth.account",
    "allauth.socialaccount",
    "rest_framework",
    "rest_framework_api_key",
    "django_q",
    "django_filters",
    "import_export",
    "tinymce",
    "django_bleach",
    "timezone_field",
    "graphql_jwt.refresh_token.apps.RefreshTokenConfig",
]

LOCAL_APPS = [
    "ghostwriter.users.apps.UsersConfig",
    "ghostwriter.home.apps.HomeConfig",
    "ghostwriter.rolodex.apps.RolodexConfig",
    "ghostwriter.shepherd.apps.ShepherdConfig",
    "ghostwriter.reporting.apps.ReportingConfig",
    "ghostwriter.oplog.apps.OplogConfig",
    "ghostwriter.commandcenter.apps.CommandCenterConfig",
    "ghostwriter.singleton.apps.SingletonConfig",
]
# https://docs.djangoproject.com/en/dev/ref/settings/#installed-apps
INSTALLED_APPS = DJANGO_APPS + THIRD_PARTY_APPS + LOCAL_APPS

# CHANNELS & WEBSOCKETS
# ------------------------------------------------------------------------------
# https://channels.readthedocs.io/en/stable/installation.html
ASGI_APPLICATION = "config.asgi.application"

CHANNEL_LAYERS = {
    "default": {
        "BACKEND": "channels_redis.core.RedisChannelLayer",
        "CONFIG": {
            "hosts": [("redis", 6379)],
        },
    },
}

# MIGRATIONS
# ------------------------------------------------------------------------------
# https://docs.djangoproject.com/en/dev/ref/settings/#migration-modules
MIGRATION_MODULES = {"sites": "ghostwriter.contrib.sites.migrations"}

# AUTHENTICATION
# ------------------------------------------------------------------------------
# https://docs.djangoproject.com/en/dev/ref/settings/#authentication-backends
AUTHENTICATION_BACKENDS = [
    "graphql_jwt.backends.JSONWebTokenBackend",
    "django.contrib.auth.backends.ModelBackend",
    "allauth.account.auth_backends.AuthenticationBackend",
]
# https://docs.djangoproject.com/en/dev/ref/settings/#auth-user-model
AUTH_USER_MODEL = "users.User"
# https://docs.djangoproject.com/en/dev/ref/settings/#login-redirect-url
LOGIN_REDIRECT_URL = "home:dashboard"
# https://docs.djangoproject.com/en/dev/ref/settings/#login-url
LOGIN_URL = "account_login"

# PASSWORDS
# ------------------------------------------------------------------------------
# https://docs.djangoproject.com/en/dev/ref/settings/#password-hashers
PASSWORD_HASHERS = [
    # https://docs.djangoproject.com/en/dev/topics/auth/passwords/#using-argon2-with-django
    "django.contrib.auth.hashers.Argon2PasswordHasher",
    "django.contrib.auth.hashers.PBKDF2PasswordHasher",
    "django.contrib.auth.hashers.PBKDF2SHA1PasswordHasher",
    "django.contrib.auth.hashers.BCryptSHA256PasswordHasher",
]
# https://docs.djangoproject.com/en/dev/ref/settings/#auth-password-validators
AUTH_PASSWORD_VALIDATORS = [
    {"NAME": "django.contrib.auth.password_validation.UserAttributeSimilarityValidator"},
    {"NAME": "django.contrib.auth.password_validation.MinimumLengthValidator"},
    {"NAME": "django.contrib.auth.password_validation.CommonPasswordValidator"},
    {"NAME": "django.contrib.auth.password_validation.NumericPasswordValidator"},
]

# MIDDLEWARE
# ------------------------------------------------------------------------------
# https://docs.djangoproject.com/en/dev/ref/settings/#middleware
MIDDLEWARE = [
    "django.middleware.security.SecurityMiddleware",
    "django.contrib.sessions.middleware.SessionMiddleware",
    "django.middleware.locale.LocaleMiddleware",
    "django.middleware.common.CommonMiddleware",
    "django.middleware.csrf.CsrfViewMiddleware",
    "django.contrib.auth.middleware.AuthenticationMiddleware",
    "django.contrib.messages.middleware.MessageMiddleware",
    "django.middleware.clickjacking.XFrameOptionsMiddleware",
]

# STATIC
# ------------------------------------------------------------------------------
# https://docs.djangoproject.com/en/dev/ref/settings/#static-root
STATIC_ROOT = str(ROOT_DIR / "staticfiles")
# https://docs.djangoproject.com/en/dev/ref/settings/#static-url
STATIC_URL = "/static/"
# https://docs.djangoproject.com/en/dev/ref/contrib/staticfiles/#std:setting-STATICFILES_DIRS
STATICFILES_DIRS = (str(APPS_DIR / "static"),)
# https://docs.djangoproject.com/en/dev/ref/contrib/staticfiles/#staticfiles-finders
STATICFILES_FINDERS = [
    "django.contrib.staticfiles.finders.FileSystemFinder",
    "django.contrib.staticfiles.finders.AppDirectoriesFinder",
]

# MEDIA
# ------------------------------------------------------------------------------
# https://docs.djangoproject.com/en/dev/ref/settings/#media-root
MEDIA_ROOT = str(APPS_DIR / "media")
# https://docs.djangoproject.com/en/dev/ref/settings/#media-url
MEDIA_URL = "/media/"
# Default location for report templates
TEMPLATE_LOC = str(APPS_DIR / "media" / "templates")

# TEMPLATES
# ------------------------------------------------------------------------------
# https://docs.djangoproject.com/en/dev/ref/settings/#templates
TEMPLATES = [
    {
        # https://docs.djangoproject.com/en/dev/ref/settings/#std:setting-TEMPLATES-BACKEND
        "BACKEND": "django.template.backends.django.DjangoTemplates",
        # https://docs.djangoproject.com/en/dev/ref/settings/#template-dirs
        "DIRS": [str(APPS_DIR / "templates")],
        "OPTIONS": {
            # https://docs.djangoproject.com/en/dev/ref/settings/#template-loaders
            # https://docs.djangoproject.com/en/dev/ref/templates/api/#loader-types
            "loaders": [
                "django.template.loaders.filesystem.Loader",
                "django.template.loaders.app_directories.Loader",
            ],
            # https://docs.djangoproject.com/en/dev/ref/settings/#template-context-processors
            "context_processors": [
                "django.template.context_processors.debug",
                "django.template.context_processors.request",
                "django.contrib.auth.context_processors.auth",
                "django.template.context_processors.i18n",
                "django.template.context_processors.media",
                "django.template.context_processors.static",
                "django.template.context_processors.tz",
                "django.contrib.messages.context_processors.messages",
                "ghostwriter.context_processors.selected_settings",
            ],
        },
    }
]
# http://django-crispy-forms.readthedocs.io/en/latest/install.html#template-packs
CRISPY_TEMPLATE_PACK = "bootstrap4"

# FIXTURES
# ------------------------------------------------------------------------------
# https://docs.djangoproject.com/en/dev/ref/settings/#fixture-dirs
FIXTURE_DIRS = (str(APPS_DIR / "fixtures"),)

# SECURITY
# ------------------------------------------------------------------------------
# https://docs.djangoproject.com/en/dev/ref/settings/#session-cookie-httponly
SESSION_COOKIE_HTTPONLY = True
# https://docs.djangoproject.com/en/dev/ref/settings/#csrf-cookie-httponly
CSRF_COOKIE_HTTPONLY = True
# https://docs.djangoproject.com/en/dev/ref/settings/#secure-browser-xss-filter
SECURE_BROWSER_XSS_FILTER = True
# https://docs.djangoproject.com/en/dev/ref/settings/#x-frame-options
X_FRAME_OPTIONS = "SAMEORIGIN"

# EMAIL
# ------------------------------------------------------------------------------
# https://docs.djangoproject.com/en/dev/ref/settings/#email-backend
EMAIL_BACKEND = env(
    "DJANGO_EMAIL_BACKEND", default="django.core.mail.backends.smtp.EmailBackend"
)
# EMAIL_BACKEND = 'django.core.mail.backends.console.EmailBackend'

# https://docs.djangoproject.com/en/2.2/ref/settings/#email-timeout
EMAIL_TIMEOUT = 5

# ADMIN
# ------------------------------------------------------------------------------
# Django Admin URL
ADMIN_URL = "admin/"
# https://docs.djangoproject.com/en/dev/ref/settings/#admins
ADMINS = []
# https://docs.djangoproject.com/en/dev/ref/settings/#managers
MANAGERS = ADMINS

# LOGGING
# ------------------------------------------------------------------------------
# https://docs.djangoproject.com/en/dev/ref/settings/#logging
# See https://docs.djangoproject.com/en/dev/topics/logging for
# more details on how to customize your logging configuration.
LOGGING = {
    "version": 1,
    "disable_existing_loggers": False,
    "formatters": {
        "verbose": {
            "format": "%(levelname)s %(asctime)s %(module)s %(process)d %(thread)d %(message)s"
        }
    },
    "handlers": {
        "console": {
            "level": "DEBUG",
            "class": "logging.StreamHandler",
            "formatter": "verbose",
        },
    },
    "root": {"level": "INFO", "handlers": ["console"]},
}

# django-allauth
# ------------------------------------------------------------------------------
ACCOUNT_ALLOW_REGISTRATION = env.bool("DJANGO_ACCOUNT_ALLOW_REGISTRATION", False)
# https://django-allauth.readthedocs.io/en/latest/configuration.html
ACCOUNT_AUTHENTICATION_METHOD = "username"
# https://django-allauth.readthedocs.io/en/latest/configuration.html
ACCOUNT_EMAIL_REQUIRED = True
# https://django-allauth.readthedocs.io/en/latest/configuration.html
ACCOUNT_EMAIL_VERIFICATION = env.bool("DJANGO_ACCOUNT_EMAIL_VERIFICATION", "mandatory")
# https://django-allauth.readthedocs.io/en/latest/configuration.html
ACCOUNT_ADAPTER = "ghostwriter.users.adapters.AccountAdapter"
# https://django-allauth.readthedocs.io/en/latest/configuration.html
SOCIALACCOUNT_ADAPTER = "ghostwriter.users.adapters.SocialAccountAdapter"
ACCOUNT_SIGNUP_FORM_CLASS = "ghostwriter.home.forms.SignupForm"

# django-compressor
# ------------------------------------------------------------------------------
# https://django-compressor.readthedocs.io/en/latest/quickstart/#installation
INSTALLED_APPS += ["compressor"]
STATICFILES_FINDERS += ["compressor.finders.CompressorFinder"]

# DJANGO MESSAGES
# ------------------------------------------------------------------------------
MESSAGE_TAGS = {
    messages.INFO: "alert alert-info",
    messages.SUCCESS: "alert alert-success",
    messages.WARNING: "alert alert-warning",
    messages.ERROR: "alert alert-danger",
}

# DJANGO Q
# ------------------------------------------------------------------------------

# Settings to be aware of:

# save_limit: Limits the amount of successful tasks saved to Django. Set to 35
# for roughly one month of daily tasks and some domain check-ups.

# timeout: The number of seconds a worker is allowed to spend on a task before
# it’s terminated. Defaults to None, meaning it will never time out. Can be
# overridden for individual tasks. Not set globally here because DNS and
# health checks can take a long time and will be different for everyone.

Q_CLUSTER = {
    "name": env("QCLUSTER_NAME", default="soar"),
    "timeout": 43200,
    "retry": 43200,
    "recycle": 500,
    "save_limit": 35,
    "queue_limit": 500,
    "cpu_affinity": 1,
    "label": "Django Q",
    "redis": env("QCLUSTER_CONNECTION", default={"host": "redis", "port": 6379, "db": 0}),
}

# SETTINGS
# ------------------------------------------------------------------------------
# All settings are stored in singleton models in the CommandCenter app
# Settings can be cached to avoid repeated database queries

# The cache that should be used, e.g. 'default'
# Set to ``None`` to disable caching
# Ghostwriter does not use a cache by default
SOLO_CACHE = None
SOLO_CACHE_TIMEOUT = 60 * 5
SOLO_CACHE_PREFIX = "solo"

# BLEACH
# ------------------------------------------------------------------------------
# Which HTML tags are allowed
BLEACH_ALLOWED_TAGS = [
    "code",
    "span",
    "p",
    "ul",
    "ol",
    "li",
    "a",
    "em",
    "strong",
    "u",
    "b",
    "i",
    "pre",
    "sub",
    "sup",
    "del",
    "h1",
    "h2",
    "h3",
    "h4",
    "h5",
    "h6",
]
# Which HTML attributes are allowed
BLEACH_ALLOWED_ATTRIBUTES = ["href", "title", "style", "class", "src"]
# Which CSS properties are allowed in 'style' attributes (assuming style is an allowed attribute)
BLEACH_ALLOWED_STYLES = [
    "color",
    "font-family",
    "font-weight",
    "text-decoration",
    "font-variant",
]
# Which protocols (and pseudo-protocols) are allowed in 'src' attributes (assuming src is an allowed attribute)
BLEACH_ALLOWED_PROTOCOLS = ["http", "https", "data"]
# Strip unknown tags if True, replace with HTML escaped characters if False
BLEACH_STRIP_TAGS = True
# Strip HTML comments, or leave them in.
BLEACH_STRIP_COMMENTS = True

# Django REST Configuration
# ------------------------------------------------------------------------------
REST_FRAMEWORK = {
    "DEFAULT_AUTHENTICATION_CLASSES": [
        # 'rest_framework.authentication.TokenAuthentication',
        "rest_framework.authentication.SessionAuthentication",
    ],
    "DEFAULT_PERMISSION_CLASSES": [
        "rest_framework.permissions.IsAuthenticated",
        # 'rest_framework_api_key.permissions.HasAPIKey',
    ],
    "DEFAULT_PAGINATION_CLASS": "rest_framework.pagination.LimitOffsetPagination",
    "PAGE_SIZE": 100,
}

GRAPHENE = {
    "SCHEMA": "ghostwriter.schema.schema",
    "MIDDLEWARE": [
        "graphql_jwt.middleware.JSONWebTokenMiddleware",
    ],
}

GRAPHQL_JWT = {
    "JWT_PAYLOAD_HANDLER": "ghostwriter.utils.jwt_payload",
    "JWT_AUTH_HEADER_PREFIX": "Bearer",
    "JWT_VERIFY": True,
    "JWT_VERIFY_EXPIRATION": True,
    "JWT_LONG_RUNNING_REFRESH_TOKEN": True,
    "JWT_EXPIRATION_DELTA": timedelta(hours=8),
    "JWT_REFRESH_EXPIRATION_DELTA": timedelta(days=7),
    "JWT_AUDIENCE": "Ghostwriter",
    "JWT_SECRET_KEY": os.environ["DJANGO_SECRET_KEY"],
    "JWT_ALGORITHM": "HS256",
}<|MERGE_RESOLUTION|>--- conflicted
+++ resolved
@@ -12,11 +12,8 @@
 # 3rd Party Libraries
 import environ
 
-<<<<<<< HEAD
+
 __version__ = "2.2.4"
-=======
-__version__ = "2.3 ALPHA"
->>>>>>> e178a92c
 VERSION = __version__
 RELEASE_DATE = "9 Mar 2022"
 
@@ -48,11 +45,7 @@
 # https://docs.djangoproject.com/en/dev/ref/settings/#use-l10n
 USE_L10N = False
 # https://docs.djangoproject.com/en/4.0/ref/settings/#date-format
-<<<<<<< HEAD
 DATE_FORMAT = env("DATE_FORMAT", default="d M Y",)
-=======
-DATE_FORMAT = "d M Y"
->>>>>>> e178a92c
 # https://docs.djangoproject.com/en/dev/ref/settings/#use-tz
 USE_TZ = True
 # https://docs.djangoproject.com/en/dev/ref/settings/#locale-paths
