
import logging
import re
import bs4
import jinja2

from ghostwriter.modules.exceptions import InvalidFilterValue
from ghostwriter.modules.reportwriter import jinja_funcs

logger = logging.getLogger(__name__)


class ReportExportError(Exception):
    """
    Error related to report generation.

    Usually wraps another error (via `raise ReportExportError() from exc`), annotating where the error occured
    during report generation.

    Generally you should catch `ReportExportTemplateError` instead.
    """

    # Error message
    display_text: str
    # Description of the object where the error occured, such as "the finding's description", if known
    location: str | None
    # The code near the source of the error, if known
    code_context: str | None

    def __init__(self, display_text: str, location: str | None = None, code_context: str | None = None):
        self.display_text = display_text
        self.location = location
        self.code_context = code_context

    def __str__(self) -> str:
        text = self.display_text
        ends_with_period = text.rstrip()[-1:] == "."

        if self.location:
            if ends_with_period:
                text += " Occured in "
            else:
                text += " in "
            text += self.location

        if self.code_context:
            if self.location:
                text += ", near `"
            elif ends_with_period:
                text += " Occured near `"
            else:
                text += " near `"
            text += self.code_context
            text += "`"

        return text

class ReportExportTemplateError(ReportExportError):
    """
    User-facing error related to report generation
    """

    @classmethod
    def map_errors(cls, callback, location: str | None = None):
        """
        Runs `callback` with no arguments, translating errors to `ReportTemplateError`s.

        Catches some Jinja-related errors and translates them to user-facing `ReportExportTemplateError`s.
        Other errors are translated to `ReportExportError`. Adds `location` info to any raised `ReportExportError`s
        that don't have it.
        """
        try:
            return callback()
        except ReportExportError as err:
            if location and not err.location:
                err.location = location
            raise
        except jinja2.TemplateSyntaxError as err:
            raise ReportExportTemplateError(f"Template syntax error: {err}", location) from err
        except jinja2.UndefinedError as err:
            raise ReportExportTemplateError(f"Template syntax error: {err}", location) from err
        except InvalidFilterValue as err:
            raise ReportExportTemplateError(f"Invalid filter value: {err.message}", location) from err
        except jinja2.TemplateError as err:
            raise ReportExportTemplateError(f"Template error: {err}", location) from err
        except ZeroDivisionError as err:
            raise ReportExportTemplateError("Template attempted to divide by zero", location) from err
        except TypeError as err:
            logger.exception("Template TypeError, may be a bug or an issue with the template")
<<<<<<< HEAD
            raise ReportExportError(f"Invalid template operation: {err}", location) from err
        except:
            logger.error("Error occured while rendering %s", location)
            raise

=======
            raise ReportExportTemplateError(f"Invalid template operation: {err}", location) from err
        except Exception as err:
            raise ReportExportError(str(err), location) from err
>>>>>>> ef37b858

def _process_prefix(input_str: str, soup: bs4.BeautifulSoup, prefix: str):
    """
    Converts text nodes of the form `{%prefix someop %}` and replaces its parent `prefix` tag with `{% someop %}`
    in the passed-in soup.
    """

    regex = re.compile(r"^\s*(\{%|\{\{)\s*" + re.escape(prefix) + r"\b(.*)(%\}|\}\})\s*$")
    # Store in list since we mutate the nodes
    matching_strings = list(soup.find_all(string=regex))
    for node in matching_strings:
        # Find parent to strip out
        parent_tag = None
        for parent in node.parents:
            if parent.name == prefix:
                parent_tag = parent
                break
        if parent_tag is None:
            line = input_str.splitlines()[node.parent.sourceline - 1]
            raise ReportExportTemplateError(f"Jinja tag prefixed with '{prefix}' was not a descendant of a {prefix} tag", code_context=line)

        capture = regex.search(node)
        parent_tag.replace_with(capture.group(1) + capture.group(2) + capture.group(3))


def rich_text_template(env: jinja2.Environment, text: str) -> jinja2.Template:
    """
    Converts rich text `text` to a Jinja template. This does some additional Ghostwriter-specific
    processing.
    """
    # Replace old `{{.item}}`` syntax with jinja templates or elements to replace
    def replace_old_tag(match: re.Match):
        contents = match.group(1).strip()
        # These will be swapped out when parsing the HTML
        if contents.startswith("ref "):
            return jinja_funcs.ref(contents[4:].strip())
        elif contents == "caption":
            return jinja_funcs.caption("")
        elif contents.startswith("caption "):
            return jinja_funcs.caption(contents[8:].strip())
        return "{{ _old_dot_vars[" + repr(contents.strip()) + "]}}"

    text = re.sub(r"\{\{\.([^\{\}]*)\}\}", replace_old_tag, text)

    # Replace page breaks with something that the parser can easily pick up
    text = text.replace(
        "<p><!-- pagebreak --></p>", '<br data-gw-pagebreak="true" />'
    )

    # Replace `{%li foreach %}`-esque prefixes. This is similar to what python-docx-template does.
    soup = bs4.BeautifulSoup(text, "html.parser")
    _process_prefix(text, soup, "li")
    _process_prefix(text, soup, "p")
    _process_prefix(text, soup, "tr")
    _process_prefix(text, soup, "td")
    text = str(soup)

    # Compile
    try:
        return env.from_string(text)
    except jinja2.TemplateSyntaxError as err:
        line = text.splitlines()[err.lineno - 1]
        raise ReportExportTemplateError(str(err), code_context=line) from err<|MERGE_RESOLUTION|>--- conflicted
+++ resolved
@@ -87,17 +87,9 @@
             raise ReportExportTemplateError("Template attempted to divide by zero", location) from err
         except TypeError as err:
             logger.exception("Template TypeError, may be a bug or an issue with the template")
-<<<<<<< HEAD
-            raise ReportExportError(f"Invalid template operation: {err}", location) from err
-        except:
-            logger.error("Error occured while rendering %s", location)
-            raise
-
-=======
             raise ReportExportTemplateError(f"Invalid template operation: {err}", location) from err
         except Exception as err:
             raise ReportExportError(str(err), location) from err
->>>>>>> ef37b858
 
 def _process_prefix(input_str: str, soup: bs4.BeautifulSoup, prefix: str):
     """
