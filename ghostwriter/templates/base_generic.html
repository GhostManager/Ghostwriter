--- conflicted
+++ resolved
@@ -392,8 +392,6 @@
 
           <!-- Animated Theme Toggle -->
           <div class="mt-2 col-9 mx-auto theme-toggle-container">
-<<<<<<< HEAD
-=======
             <style>
               .theme-toggle-container {
                 display: flex;
@@ -616,7 +614,6 @@
               }
             </style>
 
->>>>>>> 7f655004
             <div class="theme-toggle-wrapper">
               <label class="theme-switch">
                 <input type="checkbox" id="theme-toggle-switch">
