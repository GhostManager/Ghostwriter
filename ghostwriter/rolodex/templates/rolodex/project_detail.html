--- conflicted
+++ resolved
@@ -1,10 +1,6 @@
 {% extends "base_generic.html" %}
 
-<<<<<<< HEAD
-{% load determine_primary bleach_tags custom_tags extra_fields settings_tags static %}
-=======
-{% load determine_primary bleach_tags custom_tags extra_fields settings_tags json_enc %}
->>>>>>> d6e0e4fd
+{% load determine_primary bleach_tags custom_tags extra_fields settings_tags static json_enc %}
 
 {% block pagetitle %}{{ project.client }} {{ project.project_type }} Details{% endblock %}
 
@@ -1078,16 +1074,6 @@
         {% endif %}
       </div>
 
-<<<<<<< HEAD
-      <div id="collab_notes" class="tab-pane">
-        <h4>Collaborative Nodes</h4>
-        <hr />
-
-        <div id="collab_notes_container">
-          <p>Loading...</p>
-        </div>
-      </div>
-=======
       {% comment %} BloodHound Tab {% endcomment %}
       {% if bhc_api %}
         <div id="bloodhound" class="tab-pane">
@@ -1130,7 +1116,15 @@
           {% include "snippets/bloodhound_info.html" with res=bhc_api.bloodhound_results only %}
         </div>
       {% endif %}
->>>>>>> d6e0e4fd
+
+      <div id="collab_notes" class="tab-pane">
+        <h4>Collaborative Nodes</h4>
+        <hr />
+
+        <div id="collab_notes_container">
+          <p>Loading...</p>
+        </div>
+      </div>
 
       {% comment %} Extra Fields Tab {% endcomment %}
       {% if project_extra_fields_spec %}
