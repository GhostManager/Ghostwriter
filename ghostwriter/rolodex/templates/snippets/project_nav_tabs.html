--- conflicted
+++ resolved
@@ -50,7 +50,6 @@
         Reporting
     </a>
 </li>
-<<<<<<< HEAD
 {% if project.has_bloodhound_api or global_bloodhound_config.has_bloodhound_api %}
     {# TODO BH icon #}
     <li class="nav-item">
@@ -59,13 +58,11 @@
         </a>
     </li>
 {% endif %}
-=======
 <li class="nav-item">
     <a id="id_collab_notes" class="nav-link tab-icon sticky-note-icon" data-toggle="tab" href="#collab_notes">
         Collab Notes
     </a>
 </li>
->>>>>>> 1e40d798
 {% if project_extra_fields_spec %}
     <li class="nav-item">
         <a id="id_extra_fields" class="nav-link tab-icon custom-field-icon" data-toggle="tab" href="#extra_fields">
