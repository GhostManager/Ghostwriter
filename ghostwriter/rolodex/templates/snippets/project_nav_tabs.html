--- conflicted
+++ resolved
@@ -50,13 +50,6 @@
         Reporting
     </a>
 </li>
-<<<<<<< HEAD
-<li class="nav-item">
-    <a id="id_collab_notes" class="nav-link tab-icon sticky-note-icon" data-toggle="tab" href="#collab_notes">
-        Collab Notes
-    </a>
-</li>
-=======
 {% if project.has_bloodhound_api or global_bloodhound_config.has_bloodhound_api %}
     {# TODO BH icon #}
     <li class="nav-item">
@@ -65,7 +58,11 @@
         </a>
     </li>
 {% endif %}
->>>>>>> d6e0e4fd
+<li class="nav-item">
+    <a id="id_collab_notes" class="nav-link tab-icon sticky-note-icon" data-toggle="tab" href="#collab_notes">
+        Collab Notes
+    </a>
+</li>
 {% if project_extra_fields_spec %}
     <li class="nav-item">
         <a id="id_extra_fields" class="nav-link tab-icon custom-field-icon" data-toggle="tab" href="#extra_fields">
