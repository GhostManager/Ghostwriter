// TinyMCE OpenURL dialog config only accepts height/width in pixels
// Get browser windows width and height and calculate pixels from a percentage to avoid overflow
var dialog_percentage = .7
var window_width = window.innerWidth;
var window_height = window.innerHeight;
var dialog_width = window_width * dialog_percentage;
var dialog_height = window_height * dialog_percentage;
// Monitor for window resizing and adjust dialog as needed
window.addEventListener("resize", adjust_dialog);

function adjust_dialog() {
    var window_width = window.innerWidth;
    var window_height = window.innerHeight;
    var dialog_width = window_width * dialog_percentage;
    var dialog_height = window_height * dialog_percentage;
    var dialog_box = document.getElementsByClassName('tox-dialog')[0];
    if (typeof dialog_box !== 'undefined') {
        tinyMCE.DOM.setStyle(tinyMCE.DOM.get(dialog_box), 'height', dialog_height + 'px');
        tinyMCE.DOM.setStyle(tinyMCE.DOM.get(dialog_box), 'width', dialog_width + 'px');
        tinyMCE.DOM.setStyle(tinyMCE.DOM.get(dialog_box), 'max-height', dialog_height + 'px');
        tinyMCE.DOM.setStyle(tinyMCE.DOM.get(dialog_box), 'max-width', dialog_width + 'px');
    };
}

// Default config for all TinyMCE editors
var default_config = {
    entity_encoding: 'raw',
    branding: false,
    width: '100%',
    theme: 'silver',
    skin: 'Ghostwriter',
    selector: 'textarea:not(.empty-form textarea, .empty-form)',
    content_css: '/static/css/wysiwyg_styles.css',
    menubar: 'file edit insert view format tools',
    visualchars_default_state: false,
    menu: {
        file: { title: 'File', items: 'newdocument restoredraft' },
        edit: { title: 'Edit', items: 'undo redo | cut copy paste | selectall | searchreplace' },
        view: { title: 'View', items: 'code | visualchars visualblocks | preview' },
        insert: { title: 'Insert', items: 'table evidenceUpload codesample link' },
        format: { title: 'Format', items: 'bold italic underline strikethrough superscript subscript codeformat case | formats fontformats fontsizes align | forecolor | removeformat' },
        tools: { title: 'Tools', items: 'code wordcount' },
      },
    max_height: window_height,
    autoresize_bottom_margin: 10,
    toolbar_mode: 'floating',
<<<<<<< HEAD
    plugins: 'visualchars visualblocks save preview lists image hr autosave advlist code wordcount codesample searchreplace paste link case table',
    toolbar: 'subscript superscript bold italic underline link blockquote case | bullist numlist | codesample codeInline | table | evidenceUpload | removeformat save',
=======
    plugins: 'autoresize visualchars visualblocks save preview lists image hr autosave advlist code wordcount codesample searchreplace paste link case',
    toolbar: 'subscript superscript bold italic underline link blockquote case | bullist numlist | codesample codeInline | evidenceUpload | removeformat save',
>>>>>>> 687457e5
    contextmenu: 'bold italic link removeformat',
    paste_as_text: true,
    paste_data_images: false,
    browser_spellcheck: true,
    content_style: `
        .left { text-align: left; }
        img.left { float: left; }
        table.left { float: left; }
        .right { text-align: right; }
        img.right { float: right; }
        table.right { float: right; }
        .center { text-align: center; }
        img.center { display: block; margin: 0 auto; }
        table.center { display: block; margin: 0 auto; }
        .full { text-align: justify; }
        img.full { display: block; margin: 0 auto; }
        table.full { display: block; margin: 0 auto; }
        .bold { font-weight: bold; }
        .italic { font-style: italic; }
        .underline { text-decoration: underline; }
        .tablerow1 { background-color: #D3D3D3; }
        blockquote { border-left: 5px solid #ccc; padding: 0.5em; margin: 0.5em; }
    `,
    formats: {
        alignleft: {
            selector: 'p,h1,h2,h3,h4,h5,h6,td,th,div,ul,ol,li,table,img',
            classes: 'left'
        },
        aligncenter: {
            selector: 'p,h1,h2,h3,h4,h5,h6,td,th,div,ul,ol,li,table,img',
            classes: 'center'
        },
        alignright: {
            selector: 'p,h1,h2,h3,h4,h5,h6,td,th,div,ul,ol,li,table,img',
            classes: 'right'
        },
        alignjustify: {
            selector: 'p,h1,h2,h3,h4,h5,h6,td,th,div,ul,ol,li,table,img',
            classes: 'justify'
        },
        bold: {
            inline: 'span',
            classes: 'bold'
        },
        italic: {
            inline: 'span',
            classes: 'italic'
        },
        underline: {
            inline: 'span',
            classes: 'underline',
            exact: true
        },
        strikethrough: {
            inline: 'del'
        },
        subscript: {
            inline: 'sub'
        },
        superscript: {
            inline: 'sup'
        },
        highlight: {
            inline : 'span',
            classes : 'highlight',
            styles : {
                backgroundColor : 'yellow'
            }
        },
        blockquote: {
            block: 'blockquote',
            classes: 'blockquote'
        }
    },
    style_formats: [
        { title: 'Headings', items: [
          { title: 'Heading 1', format: 'h1' },
          { title: 'Heading 2', format: 'h2' },
          { title: 'Heading 3', format: 'h3' },
          { title: 'Heading 4', format: 'h4' },
          { title: 'Heading 5', format: 'h5' },
          { title: 'Heading 6', format: 'h6' }
        ]},
        { title: 'Inline', items: [
          { title: 'Bold', format: 'bold' },
          { title: 'Italic', format: 'italic' },
          { title: 'Underline', format: 'underline' },
          { title: 'Strikethrough', format: 'strikethrough' },
          { title: 'Superscript', format: 'superscript' },
          { title: 'Subscript', format: 'subscript' },
          { title: 'Code', format: 'code' },
          { title: 'Highlight', format: 'highlight' },
          { title: 'Blockquote', format: 'blockquote' }
        ]},
        { title: 'Align', items: [
          { title: 'Left', format: 'alignleft' },
          { title: 'Center', format: 'aligncenter' },
          { title: 'Right', format: 'alignright' },
          { title: 'Justify', format: 'alignjustify' }
        ]}
      ],
      font_formats: "Andale Mono=andale mono,times; Arial=arial,helvetica,sans-serif; Arial Black=arial black,avant garde; Book Antiqua=book antiqua,palatino; Calibri=calibri; Courier New=courier new,courier; Georgia=georgia,palatino; Helvetica=helvetica; Impact=impact,chicago; Symbol=symbol; Tahoma=tahoma,arial,helvetica,sans-serif; Terminal=terminal,monaco; Times New Roman=times new roman,times; Trebuchet MS=trebuchet ms,geneva; Verdana=verdana,geneva;",
}

/*
Setup a basic config for most Ghostwriter textarea inputs that is combined with the above default config

Combined using object spread so this config will overwrite shared values in the default config
*/

basic_config = {
    setup: function (editor) {
        editor.ui.registry.addButton('codeInline', {
            icon: 'sourcecode',
            text: '',
            tooltip: 'Format selected text as inline code',
            onAction: function (_) {
                tinymce.activeEditor.formatter.toggle('code')
            },
        });
    },
}

basic_config = {
    ...default_config,
    ...basic_config
};

/*
Setup a config with additional evidence upload options for finding textareas witin a report

Combine it with the default config above
*/

finding_config = {
    selector: "textarea.enable-evidence-upload",
    setup: function (editor) {
        editor.ui.registry.addButton('codeInline', {
            icon: 'sourcecode',
            text: 'Inline Code',
            tooltip: 'Format selected text as inline code',
            onAction: function (_) {
                tinymce.activeEditor.formatter.toggle('code')
            },
        });

        // https://www.martyfriedel.com/blog/tinymce-5-url-dialog-component-and-window-messaging
        editor.ui.registry.addButton('evidenceUpload', {
            icon: 'upload',
            text: 'Upload Evidence',
            tooltip: 'Attach an evidence file to this finding to reference in the editor',
            onAction: function () {
                _dialog = editor.windowManager.openUrl({
                    title: 'Upload Evidence',
                    url: window.parent.upload_url,
                    height: dialog_height,
                    width: dialog_width,
                    buttons: [{
                            type: 'custom',
                            name: 'action',
                            text: 'Upload & Insert Evidence',
                            primary: true,
                        },
                        {
                            type: 'cancel',
                            name: 'cancel',
                            text: 'Close'
                        }
                    ],
                    onAction: function (instance, trigger) {
                        instance.sendMessage({
                            mceAction: 'evidence_upload'
                        });
                    }
                });
            },
        });

        editor.addCommand('upload_and_insert', function (ui, value) {
            if (value.friendly_name == '' || value.evidence_file == '' || value.caption == '') {
                // editor.windowManager.alert('The form is incomplete. You need a file, friendly name, and a caption.');
            } else {
                if (value.used_friendly_names.includes(value.friendly_name)) {
                    // Do nothing – this is client-side validation that the same friendly name
                    // is not being used for two uploads
                    // This is NOT the primary validation, so client-side isn't a concern
                    // This just prevents the JS code from proceeding in the event the form
                    // submission is kicked back for name reuse
                } else {
                    var evidence_placeholder = `\{\{.${value.friendly_name}\}\}`;
                    editor.insertContent(`\n<p>\{\{.${value.friendly_name}\}\}</p>`);
                    // A brief block to prevent users from jamming the close button immediately
                    _dialog.block('Uploading...');
                    setTimeout(() => {
                        _dialog.unblock();
                    }, 1000);
                    // Push the new evidence into the AutoComplete dict
                    evidenceFiles.push({
                        text: evidence_placeholder,
                        value: evidence_placeholder
                    })
                }
            }
        });

        editor.ui.registry.addAutocompleter('evidence', {
            ch: '@',
            minChars: 1,
            columns: 1,
            fetch: function (pattern) {
                var matchedChars = evidenceFiles.filter(function (quote) {
                    return quote.text.indexOf(pattern) !== -1;
                });
                return new tinymce.util.Promise(function (resolve) {
                    var results = matchedChars.map(function (quote) {
                        return {
                            value: quote.value,
                            text: quote.text
                        }
                    });
                    resolve(results);
                });
            },
            onAction: function (autocompleteApi, rng, value) {
                editor.selection.setRng(rng);
                editor.insertContent(value);
                autocompleteApi.hide();
            }
        });
    },
}

report_config = {
    ...default_config,
    ...finding_config
};

/*
Initiate TinyMCE targeting ``textarea.enable-evidence-upload`` inputs

This must be initiated first because the default config will initiate all ``textarea`` inputs
*/

tinymce.init(report_config)

/*
Initiate TinyMCE targeting all ``textarea`` inputs

The init is wrapped in a function so it can be called to reinitialize TinyMCE as needed

Editors must be reinitiated when an empty formset form is copied and added to a form
*/

function tinyInit() {
    tinymce.init(basic_config);
};
tinyInit();<|MERGE_RESOLUTION|>--- conflicted
+++ resolved
@@ -44,13 +44,8 @@
     max_height: window_height,
     autoresize_bottom_margin: 10,
     toolbar_mode: 'floating',
-<<<<<<< HEAD
-    plugins: 'visualchars visualblocks save preview lists image hr autosave advlist code wordcount codesample searchreplace paste link case table',
+    plugins: 'autoresize visualchars visualblocks save preview lists image hr autosave advlist code wordcount codesample searchreplace paste link case',
     toolbar: 'subscript superscript bold italic underline link blockquote case | bullist numlist | codesample codeInline | table | evidenceUpload | removeformat save',
-=======
-    plugins: 'autoresize visualchars visualblocks save preview lists image hr autosave advlist code wordcount codesample searchreplace paste link case',
-    toolbar: 'subscript superscript bold italic underline link blockquote case | bullist numlist | codesample codeInline | evidenceUpload | removeformat save',
->>>>>>> 687457e5
     contextmenu: 'bold italic link removeformat',
     paste_as_text: true,
     paste_data_images: false,
