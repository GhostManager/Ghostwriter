--- conflicted
+++ resolved
@@ -16,6 +16,7 @@
   <!-- Filter Section -->
   <div class="filter-form">
     {% crispy filter.form filter.helper %}
+  </div>
 
   {% include "snippets/table-column-show-hide-ui.html" with column_show_hide_id="column-show-hide-ui" only %}
 
@@ -27,15 +28,11 @@
     <p class="mt-3">The following results include findings attached to reports, not findings in your library.</p>
   {% endif %}
 
-<<<<<<< HEAD
-    <form action="{% url 'reporting:finding_create' %}" method="POST" style="display:contents">
-      {% csrf_token %}
-      <button role="button" class="btn btn-info col-2 icon add-icon">Create Finding</button>
-    </form>
-=======
-  <a class="btn btn-info col-2 icon add-icon" role="button" href="{%  url 'reporting:finding_create' %}">Create Finding</a>
+  <form action="{% url 'reporting:finding_create' %}" method="POST" style="display:contents">
+    {% csrf_token %}
+    <button role="button" class="btn btn-info col-2 icon add-icon">Create Finding</button>
+  </form>
   <a id="resetSortBtn" class="btn btn-secondary col-2 icon sync-icon" role="button">Reset Sort</a>
->>>>>>> 8a46cbee
 
   {% if filter.qs|length == 0 %}
     <div class="alert alert-warning offset-md-2 col-md-8 mt-3" role="alert">There are no findings yet, or your search
