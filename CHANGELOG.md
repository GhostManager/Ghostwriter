# Changelog
All notable changes to this project will be documented in this file.

The format is based on [Keep a Changelog](https://keepachangelog.com/en/1.0.0/),
and this project adheres to [Semantic Versioning](https://semver.org/spec/v2.0.0.html).

<<<<<<< HEAD
## [Unreleased] - 5 October 2022

### Added

* Findings added to a report via a blank template (i.e., not added from the library) will now appear with a flag  icon for easy identification
* New deconfliction event tracking feature now available under the "Deconflictions" tab on project dashboards
=======
## [3.0.7] - 10 October 2022

### Fixed

* Fixed evidence files with uppercase extensions not being included in rendered reports (Closes #74)

### Added

* Logs now have an option to mute notifications (available to users with the `admin` and `manager` roles)

### Changed

* Log activity monitor will now only check logs for projects inside the execution window
* Tweaked report template permissions to allow users with the `admin` role that are not flagged as `staff` to edit or delete protected templates

## [v3.0.6] - 3 October 2022

### Added

* Added system health API endpoints and Docker health check commands (see wiki for details)
* Added `curl` to container images to aid in troubleshooting and enable health checks

### Changed

* Calendar view selection will now persist across sessions and page refreshes
* Upgraded Ghostwriter CLI binaries to v0.2.5
* Cloning a report will now clone any evidence files associated with the findings (Thanks to @ly4k! Closes PR #234)
>>>>>>> 50115420

## [v3.0.5] - 23 September 2022

### Fixed

* Fixed finding guidance display when viewing a finding attached to a report
* Fixed connection errors with an AWS region causing remaining regions to be skipped in the cloud monitoring task

### Added

* Added an `attachFinding` mutation to the GraphQL API for easily attaching a copy of a finding from the library to a report
* Added ability to copy/paste evidence into the upload form and view a preview (Thanks to @brandonscholet! Closes PR #228)

## [3.0.4] - 12 September 2022

### Fixed

* Fixed "No entries to display" reappearing during log syncs under some circumstances

### Added

* Added Slack notification to confirm Slack configuration for a new project
* Added Slack notification for project date changes and checkout adjustments
* Added new scheduled task that checks for activity logs for active projects that have not been synced in the last 24 hours and sends a Slack notification to the project channel
* Added a _.dockeringore_ file to reduce size and build time of Docker images
* Upgraded Ghostwriter CLI binaries to v0.2.4

### Changed

* Slack alert target can now be left blank if you do not want to target a person or channel
* Completed projects will no longer appear in the list of projects for a domain checkout
* Domain health checks will now flag a domain if VirusTotal has applied the `dga` tag to it
* Slack message formatting has been improved and will no longer include very large task outputs
* Updated Nginx image to 1.23.1 to enable building it on M1 macOS machines

## [3.0.3] - 5 August 2022

### Fixed

* Removed duplicate toast message displayed after the successful creation of a new oplog
* Fixed GraphQL configuration that could cause webhook authentication to fail
* Fixed server error when trying to view entries for an oplog that does not exist

### Changed

* Groups are now hidden on the user profile unless a user is part of a group
* Adjusted client and project dashboards for better display of information and controls
* Display of client's timezone has been changed to display the client's current date and time with the abbreviated timezone name
* API keys now start with an initial expiry date that is +1 days from the current date
* Project descriptions are now truncated after 35 words to make lengthy descriptions more readable in some sections of the UI
* Infrastructure notes under the project dashboard are now inside collapsible sections for easier reading
* Upgraded Ghostwriter CLI binaries to v0.2.3

## [3.0.2] - 2 August 2022

### Fixed

* Upgraded `Pillow` dependency to avoid issue between `Pillow` and `setuptools` v63.3.0

## [3.0.1] - 1 August 2022

### Added

* Added the `CSRF_TRUSTED_ORIGINS` to the base configuration to make it easier to add trusted origins for accessing Ghostwriter via a web proxy
* Oplog ID now appears at the top of the log entries view for easier identification
* Committed Ghostwriter CLI binaries (v0.2.2) for Windows, macOS, and Linux
* Added project notes to the serialized report data as a list under `project.notes` (Closes #210)

### Changed

* Set defaults on some fields to make it easier to insert new domains, objectives, and findings via GraphQL
  * New domains will now default to WHOIS enabled, healthy, and available
  * Objectives will now default to primary priority and position one (top of the list)
  * Reported findings will now insert into position one (top of the list for its severity category)
* Log entry fields can now be null to make it easier to insert new entries via GraphQL
* Improved log entry view to make it easier to view logs
* Users with the `manager` role can now update and delete protected report templates
* User accounts can now be filtered by role in the admin panel
* Removed GraphQL `operatorName` field preset to allow this value to be set by the user

### Fixed

* Fixed "Stand by" message appearing for all users viewing a report when one user generates a report
* Fixed domain expiration dates not sorting properly in the domain table when date format is changed
* Fixed operation log entries not loading if null values were present from GraphQL submissions
* Fixed `complete` field being required for reported findings but unavailable in the GraphQL schema (Fixes #226)
* Fixed oplog entries not being displayed if they contained null values from GraphQL submissions
* Fixed log entry tables not showing "No entries to display" row when no entries are available
* Fixed an issue that could cause an error when making a new activity log with a name longer than 50 characters
* Fixed minor issue that could prevent PowerPoint generation if multiple evidence images were stacked on top of each other inside a list

## [3.0.0] - 22 June 2022

### Changed

* Committed Ghostwriter CLI binaries (v0.2.1) for Windows, macOS, and Linux

## [3.0.0-rc1] - 8 June 2022

### Added

* Committed Ghostwriter CLI binaries (v0.1.1) for Windows, macOS, and Linux
* Added support for CVSS scoring with a calculator for findings (big thanks to @therealtoastycat and PR #189)

### Changed

* Docker will now use one _.env_ file with values for all environments
  * The file is generated by Ghostwriter CLI
* Ghostwriter CLI will now be used for installation, configuration, and management of the Ghostwriter server

### Deprecated

* The individual _.env_ files stored in `.envs/` are no longer used and will be ignored by v3.x.x and later

### Removed

* Removed old environment variable templates from the project because they are no longer used for setup or management

## [2.3.0-rc2] - 3 June 2022

### Added

* New options to generate and revoke API tokens with a set expiry date
* Added Hasura GraphQL engine to production environments
* Usernames are now clickable and open the user's profile page for viewing
* Added a `generateReport` mutation to the GraphQL API capable of returning the JSON report data as a base64 string
* Added user controls for generating and revoking API tokens from the user profile page
* Added `checkoutDomain` and `checkoutServer` actions to the GraphQL API that validate checkouts
* Added `deleteDomainCheckout`, `deleteServerCheckout`, `deleteTemplate`, and `deleteEvidence` actions to the GraphQL schema that clean-up the filesystem and database after deletions

### Changed

* Updated the Nginx configuration to incorporate the Hasura container
* Updated style of the finding preview pages for the finding library
* Updated style of notes to make them cleaner and easier to manage
* Project dashboard's "Objectives" tab will now show the current number of incomplete objectives and update when toggling objectives
* Updated keyword reference panel displayed when editing findings
* Subtask forms for objectives will now default to the objective's deadline date instead of "today"
* Objective deadlines will now be automatically adjusted when the parent objective's deadline changes
* Database migrations now set default values for timestamps (current time), timezones ("America/Los_Angeles"), and boolean values (False)
  * Enables easier creation of new entries via the GraphQL API

### Deprecated

* None

### Removed

* Removed unnecessary status badges on tabs in the project dashboard that were confusing and not very helpful
* Revoked direct insert permissions for `History` and `ServerHistory` tables used for tracking domain and server checkouts

### Fixed

* Upgraded `django-bleach` dependency to fix error with latest `python-bleach` (Fixes #208)
* Fixed error that blocked creation of default `BlockQuote` style in the report template
* Fixed domain age column not sorting correctly in domain library table
* Checkbox in server form will no longer appear way bigger than intended
* Fixed issue where `<em>` tags could cause report generation to fail

### Security

* Upgraded `pyjwt` to v2.4.0 to address CVE-2022-29217

## [2.3.0-rc1] - 2022-04-01

### Added

* User profiles now have a `role` field for managing permissions in the upcoming GraphQL API
* Added components for upcoming GraphQL API that are only available with _local.yml_ for testing in development environments
  * New Docker container for Hasura GraphQL engine
  * Work-in-progress Hasura metadata for the GraphQL API
  * New `HASURA_ACTION_SECRET` environment variable in env templates
  * New utilities for generating and managing JSON Web Tokens for the GraphQL API
* Added support for block quotes in report templates and WYSIWYG editor
* Added `ProjectInvite` and `ClientInvite` models to support upcoming role-based access controls
* Added a menu option to export a project scope to a text file from the project dashboard
  * Exports only the scope list for easy use with other tools–e.g., Nmap

### Changed

* Disabled `L10N` by default in favor of using `DATE_FORMAT` for managing the server's preferred date format (closes #193)
* Updated env templates with a `DATE_FORMAT` configuration for managing your preferred format
  * See updated installation documentation on ghostwriter.wiki
* User profiles now only show the user's role, groups, and Ghostwriter user status to the profile owner
* Updated nginx.conf to align it with Mozilla's recommendations for nginx v1.21.1 and OpenSSL 1.1.1l
  * See config: [https://ssl-config.mozilla.org/#server=nginx&version=1.21.1&config=intermediate&openssl=1.1.1l&ocsp=false&guideline=5.6](https://ssl-config.mozilla.org/#server=nginx&version=1.21.1&config=intermediate&openssl=1.1.1l&ocsp=false&guideline=5.6)
* Toast messages for errors are no longer sticky so they do not have to be manually dismissed when covering UI elements
* Domain list table now shows an "Expiry" column and "Categories" column now parses the new ``categorization`` JSON field data
* Domain list filtering now includes a "Filter Expired" toggle that on by default
  * Filters out domains with expiration dates in the past and `auto_renew` set to `False` even if status is set to "Available"
* The table on the domain list page and the menu on the domain details page will no longer disable the check out option if a domain's status is set to "Burned"
* Simplified usage of the `format_datetime` filter
  * Filter now accepts only two arguments: the date and the new format string
  * Format string should use Django values (e.g., `M d, Y`) instead of values translated to Python's standard (e.g., `%b %d, %Y`)
* Simplified usage of the `add_says` filter
  * Filter now accepts only two arguments: the date and an integer

### Deprecated

* v2.2.x usage of the `format_datetime` and `add_days` filters is deprecated in v2.3.0
  * Both filters will no longer accept Python-style `strftime` strings
  * Both filters no longer needs or accepts the `current_format` and `format_str` parameters
  * Templates using the old style will fail linting

### Removed

* Removed "WHOIS Privacy" column on domain list page to make room for more pertinent information

### Fixed

* Bumped `djangorestframework-api-key` to v2.2.0 to fix REST API key creation (closes #197)
* Overrode Django's `get_full_name()` method used for the admin site so the user's proper full name is displayed in history logs
* Fixed project dashboard's "Import Oplog" button not pointing to the correct URL
* Fixed URL conflicts with export links for domains, servers, and findings

### Security

* Restricted edit and delete actions on notes to close possibility of other users editing or deleting notes they do not own

## [2.2.3] - 2022-02-16

### Added

* Expanded user profiles for project management and planning
  * Now visible to all users under /users/
  * Include timezone and phone number fields -Users can now edit their profiles to update their preferred name, phone, timezone, and email address

### Fixed

* Fixed display of minutes for project working hours
* Fixed "incomplete file" issue when attempting to download a report template
* Fixed report archiving failing to write zip file
* Fixed toast messages not showing up when swapping report templates
* Fixed sidebar tab appearing below delete confirmations
* Fixed cloud server forms requiring users to fill in all auxiliary IP addresses
* Fixed project serialization issue that prevented project data from loading automatically for domain and server checkout forms
* Fixed active project filtering for the list in the sidebar so it will no longer contain some projects marked as completed
* Fixed a rare reporting error that could occur if the WYSIWYG editor created a block of nested HTML tags with no content
* Fixed ignore tags not working for Digital Ocean assets
* Fixed an error caused by cascading deletes when deleting a report under some circumstances
* Fixed template linter not recognizing phone numbers for project team members as valid (Fixes #190)
* Fixed a rare reporting issue related to nested lists that could occur if a nested list existed below an otherwise blank list item

### Changed

* Updated project list filtering
  * Added client name as a filter field
  * Changed default display filter to only show active projects
  * Adjusted project status filter to have three options: all projects, active projects, and completed projects
* Updated dashboard and calendar to show past and current events for browsing history within the calendar
  * Past events marked as completed will appear dimmed with a strike-through and `: Complete` added to the end
* Upgraded dependencies to their latest versions (where possible)
  * Django v3.1.13 -> v3.2.11
  * Did not upgrade `docxtpl`
    *  Awaiting to see how the developer wants to proceed with [issue #114](https://github.com/elapouya/python-docx-template/issues/414)
    * Not upgrading from 0.12 to the latest 0.15.2 has no effect on Ghostwriter at this time
* Collapsed the `Domain` model's various categorization fields into a single `categorization` field with PostgreSQL's `JSONField` type
  * An important milestone/change for the upcoming GraphQL API
  * Categorization is no longer limited to specific vendors
  * Going forward, the field can be manually updated with valid JSON
  * Ghostwriter will look for JSON formatted as a series of keys and values: `{"COMPANY": "CATEGORY", "COMPANY": "CATEGORY",}`
* Converted the `ReportTemplate` model's `lint_result` field to a PostgreSQL `JSONField`
  * An important milestone/change for the upcoming GraphQL API
  * This change increases reliability and performance by removing any need to transform a string representation back into a `dict`
  * Little to no impact on users but templates may need to be linted again after the upgrade
  * If a template is affected, the status will change to "Unknown" with a single warning note: "Need to re-run linting following your Ghostwriter upgrade"
* Converted the `Domain` model's `dns_record` field to a PostgreSQL `JSONField` and renamed it to `dns` for simplicity
  * An important milestone/change for the upcoming GraphQL API
  * This change increases reliability and performance by removing any need to transform a string representation back into a `dict`
  * This field was always intended to be edited only by the server, so this change should not require any actions before or after upgrading
  * If an existing record's DNS data cannot be converted to JSON it will be cleared and user's can re-run the DNS update task
* Added a "sticky" sidebar tracker to user sessions so the sidebar will stay open or closed between visits and page changes
* Removed the legacy `health_dns` field from the `Domain` model
  * This field was part of the original Shepherd project and was an interesting experiment in using passive DNS monitoring to try to determine if a domain was "burned"
  * It became mostly irrelevant when services that supported this feature (e.g., eSentire's Cymon) were retired
* Changed some code that will be deprecated in future versions of Django v4.x and Python Faker
* Made it possible to sort the report template list
  * Sorting on this table is reversed so clicking "Status" once will sort templates with passing linter checks first
* Updated the admin panel to make it easier to manage domains for those who prefer the admin panel
* Projects now sort in reverse so the most recent projects appear first
* Updated the report selection section of the sidebar to make it easier to switch reports when working on multiple and navigate to your current report
* The logging API key message now includes the project ID to make it easier to set up a tool like mythic\_sync
* Removed the "Upload Evidence" button from editors where it does not apply (e.g., in the Finding Library outside of a report) (Fixes #185)
* Updated the Namecheap sync task to use paging so Namecheap libraries with more than 100 domains can be fully synced (Fixes #188)
* Dashboard once again has a "Project Assignments" card to make it easier to see and click projects
  * The calendar remains on the dashboard and is still clickable, but some people found it less intuitive as a shortcut
* Some general code clean-up for maintainability

### Security

* Updated Django to v3.2.11 as v3.1 is no longer supported and considered "insecure" going forward
* Fixed unauthenticated access to domain and server library exports
* Updated TinyMCE to v5.10.1 to address several moderate security issues with <5.10

## [2.2.3-rc2] - 2022-02-09

### Fixed

* Fixed "incomplete file" issue when attempting to download a report template
* Fixed report archiving failing to write zip file
* Fixed toast messages not showing up when swapping report templates
* Fixed sidebar tab appearing below delete confirmations

### Changed

* Upgraded dependencies to their latest versions (where possible)
  * Django v3.1.13 -> v3.2.11
  * Did not upgrade `docxtpl`&#x20;
    * Awaiting to see how the developer wants to proceed with [issue #114](https://github.com/elapouya/python-docx-template/issues/414)
    * Not upgrading from 0.12 to the latest 0.15.2 has no effect on Ghostwriter at this time
* Collapsed the `Domain` model's various categorization fields into a single `categorization` field with PostgreSQL's `JSONField` type
  * An important milestone/change for the upcoming GraphQL API
  * Categorization is no longer limited to specific vendors
  * Going forward, the field can be manually updated with valid JSON
  * Ghostwriter will look for JSON formatted as a series of keys and values: `{"COMPANY": "CATEGORY", "COMPANY": "CATEGORY",}`
* Converted the `ReportTemplate` model's `lint_result` field to a PostgreSQL `JSONField`
  * An important milestone/change for the upcoming GraphQL API
  * This change increases reliability and performance by removing any need to transform a string representation back into a `dict`
  * Little to no impact on users but templates may need to be linted again after the upgrade
  * If a template is affected, the status will change to "Unknown" with a single warning note: "Need to re-run linting following your Ghostwriter upgrade"
* Converted the `Domain` model's `dns_record` field to a PostgreSQL `JSONField` and renamed it to `dns` for simplicity
  * An important milestone/change for the upcoming GraphQL API
  * This change increases reliability and performance by removing any need to transform a string representation back into a `dict`
  * This field was always intended to be edited only by the server, so this change should not require any actions before or after upgrading
  * If an existing record's DNS data cannot be converted to JSON it will be cleared and user's can re-run the DNS update task
* Added a "sticky" sidebar tracker to user sessions so the sidebar will stay open or closed between visits and page changes
* Removed the legacy `health_dns` field from the `Domain` model
  * This field was part of the original Shepherd project and was an interesting experiment in using passive DNS monitoring to try to determine if a domain was "burned"
  * It became mostly irrelevant when services that supported this feature (e.g., eSentire's Cymon) were retired
* Changed some code that will be deprecated in future versions of Django v4.x and Python Faker
* Made it possible to sort the report template list
  * Sorting on this table is reversed so clicking "Status" once will sort templates with passing linter checks first
* Updated the admin panel to make it easier to manage domains for those who prefer the admin panel
* Some general code clean-up for maintainability

### Security

* Updated Django to v3.2.11 as v3.1 is no longer supported and considered "insecure" going forward
* Fixed unauthenticated access to domain and server library exports

## [2.2.3-rc1] - 2022-01-28

### Added

* Expanded user profiles for project management and planning
  * Now visible to all users under /users/
  * Include timezone and phone number fields -Users can now edit their profiles to update their preferred name, phone, timezone, and email address

### Fixed

* Fixed cloud server forms requiring users to fill in all auxiliary IP addresses
* Fixed project serialization issue that prevented project data from loading automatically for domain and server checkout forms
* Fixed active project filtering for the list in the sidebar so it will no longer contain some projects marked as completed
* Fixed a rare reporting error that could occur if the WYSIWYG editor created a block of nested HTML tags with no content
* Fixed ignore tags not working for Digital Ocean assets
* Fixed an error caused by cascading deletes when deleting a report under some circumstances
* Fixed template linter not recognizing phone numbers for project team members as valid (Fixes #190)
* Fixed a rare reporting issue related to nested lists that could occur if a nested list existed below an otherwise blank list item

### Changed

* Projects now sort in reverse so the most recent projects appear first
* Updated the report selection section of the sidebar to make it easier to switch reports when working on multiple and navigate to your current report
* The logging API key message now includes the project ID to make it easier to set up a tool like mythic\_sync
* Removed the "Upload Evidence" button from editors where it does not apply (e.g., in the Finding Library outside of a report) (Fixes #185)
* Updated the Namecheap sync task to use paging so Namecheap libraries with more than 100 domains can be fully synced (Fixes #188)
* Dashboard once again has a "Project Assignments" card to make it easier to see and click projects
  * The calendar remains on the dashboard and is still clickable, but some people found it less intuitive as a shortcut
* Some general clean-up of CSS

### Security

* Updated TinyMCE to v5.10.1 to address several moderate security issues with <5.10

## [2.2.2] - 2021-10-22

### Added

* Added new filters for report templates
  * `add_days`: Add some number of business days to a date
  * `format_datetime`: Change the format of the provided datetime string
* The cloud monitoring task can now collect information about AWS Lightsail instances and S3 buckets
* A new "Notification Delay" setting is available under the Cloud Configurations
  * This setting delays cloud infrastructure teardown notifications by X days
  * Useful if you want to run the cloud monitor task more frequently and not get teardown reminders for some period of time after a project ends
* Projects now have fields for  timezone, start time, and end time to track working hours
* Client contacts now have a timezone field
* You can now save up to three additional IP addresses for cloud servers (they are stored in an array for easy iteration)

### Fixed

* Fixed the sorting of the domain age column in the domain table
* Fixed issue with the JavaScript for deleting entries in a formset selecting other checkboxes
* Fixed `WhoisStatus` model's `count` property
* Fixed error handling that could suppress report generation error messages when generating all reports
* Fixed error that could lead to WebSocket disconnections and errors when editing the timestamp values of a log entry
* Fixed a typo in the emoji used by the default Slack message for an untracked server
* Fixed a logic issue that could result in an "ignore tag" being missed when reporting on cloud infrastructure

### Changed

* Adjusted the report data to replace a blank short name with the client's full name (rather than a blank space in a report)
* Moved some form validation logic to Django Signals in preparation for the API
* Added a custom "division by zero" error message for times when a Jinja2 template attempts to divide a value (e.g., total num of completed objectives) that is zero without first checking the value
* Bumped Toastr message opacity to `.9` (up from `.8`) to improve readability
* Bumped 50 character limit on certain `OplogEntry` values to 255 (the standard for other models)
* Condensed Docker image layers and disabled caching for `pip` and `apk` to reduce image sizes by about 0.2 to 0.3GB
* Optimized and improved code quality throughout the project based on recommendations from Code Factor ([https://www.codefactor.io/repository/github/ghostmanager/ghostwriter](https://www.codefactor.io/repository/github/ghostmanager/ghostwriter))
* Added Signals to release a checked-out server or domain if the current checkout is deleted (so it is released immediately rather than waiting for a scheduled task to run)
* When updating a project's dates, Ghostwriter will no longer update the dates on domain and server checkouts if the checkout has already expired
* If an in-use domain is flagged as "burned" by the health check task, a notification will now be sent to the project's Slack channel if a Slack channel is configured
* All core libraries have been bumped up to their latest versions and Django has been upgraded to v3.1 from v3.0

### Security

* Upgraded the Django image to Alpine v3.14 to address potential security vulnerabilities in the base image
* Upgraded Postgres image to Postgres v11.12 to address potential security vulnerabilities in previously used version/base image
* Pinned nginx image to v1.12.1 for security and stability
* Upgraded TinyMCE to v5.8.2 to address potential XSS discovered in older TinyMCE versions

## [2.2.2-rc3] - 2021-09-27

### Added

* Projects now have fields for  timezone, start time, and end time to track working hours
* User profiles and client contacts now have a timezone field
* You can now save up to three additional IP addresses for cloud servers \(they are stored in an array for easy iteration\)

## [2.2.2-rc2] - 2021-09-22

### Added

* The cloud monitoring task can now collect information about AWS Lightsail instances and S3 buckets
* A new "Notification Delay" setting is available under the Cloud Configurations
  * This setting delays cloud infrastructure teardown notifications by X days
  * Useful if you want to run the cloud monitor task more frequently and not get teardown reminders for some period of time after a project ends

### Changed

* Added Signals to release a checked-out server or domain if the current checkout is deleted \(so it is released immediately rather than waiting for a scheduled task to run\)
* If an in-use domain is flagged as "burned" by the health check task, a notification will now be sent to the project's Slack channel if a Slack channel is configured

## [2.2.2-rc1] - 2021-09-15

### Fixed

* Fixed issue with the JavaScript for deleting entries in a formset selecting other checkboxes
* Fixed `WhoisStatus` model's `count` property
* Fixed error handling that could suppress report generation error messages when generating all reports
* Fixed error that could lead to WebSocket disconnections and errors when editing the timestamp values of a log entry
* Fixed a typo in the emoji used by the default Slack message for an untracked server
* Fixed a logic issue that could result in an "ignore tag" being missed when reporting on cloud infrastructure

### Changed

* Adjusted the report data to replace a blank short name with the client's full name \(rather than a blank space in a report\)
* Moved some form validation logic to Django Signals in preparation for the API
* Added a custom "division by zero" error message for times when a Jinja2 template attempts to divide a value \(e.g., total num of completed objectives\) that is zero without first checking the value
* Bumped Toastr message opacity to `.9` \(up from `.8`\) to improve readability
* Bumped 50 character limit on certain `OplogEntry` values to 255 \(the standard for other models\)
* Condensed Docker image layers and disabled caching for `pip` and `apk` to reduce image sizes by about 0.2 to 0.3GB
* Optimized and improved code quality throughout the project based on recommendations from Code Factor \([https://www.codefactor.io/repository/github/ghostmanager/ghostwriter](https://www.codefactor.io/repository/github/ghostmanager/ghostwriter)\)

### Security

* Upgraded TinyMCE to v5.8.2 to address potential XSS discovered in older TinyMCE versions
* Upgraded the Django image to Alpine v3.14 to address potential security vulnerabilities in the base image
* Upgraded Postgres image to Postgres v11.12 to address potential security vulnerabilities in previously used version/base image
* Pinned nginx image to v1.12.1 for security and stability

## [2.2.1] - 2021-05-28

### Added

* Every page now includes a footer at the bottom of the content that displays the version number of the  Ghostwriter server.

### Fixed

* Findings with no assigned editors will no longer prevent report generation.

### Changed

* Findings in a report now have an `ordering` value that represents their position in the report \(starting at zero with the top finding in the most severe category\).
* Headings throughout the interface are no longer all caps by default \(this could negatively affect readability\).
* Some form elements will no longer appear far apart when the interface is fullscreen on a very high-resolution or wide-screen display.

## [2.2.0] - 2021-05-10

### Added

* Added new `filter_type` filter to report templates \(submitted by @5il with PR \#152\).
* Introduced the new `ReportData` serializer. This is nearly invisible to users but is a huge efficiency and performance upgrade for the back-end. Changes to project data models will now automatically appear in the raw JSON reports and be accessible within DOCX reports.
* The new serializer has modified some of the Jinja2 template expressions. View a JSON report to see everything available. For example, instead of writing `{{ project_codename }}`, you will access this project value with `{{ project.codename }}`.
* Ghostwriter now handles dates differently to better support all international date formats. Dates displayed in the interface and dates within reports \(e.g., `report_date`\) will match the date locale set in your server settings \(`en-us` by default\).

### Fixed

* Updated broken POC contact edit URL on the client details page
* Project assignment dates will no longer be improperly adjusted on updates
* Template linter context now has entries for new RichText objects
* Adjusted HTML parser to account for the possibility for empty fields following an update from one of the older versions of Ghostwriter  \(submitted by @Abstract-9 with PR \#158\)
* Adjusted Dockerfile files to fix potential filesystem issues with the latest Alpine Linux image \(submitted by @studebacon with PR \#143\).
* Added a missing field in the Report Template admin panel
* "Add to Report" on the finding details page now works
* Updated delete actions for operation logs to avoid an error that could prevent the deletion of entries when deleting an entire log
* Domain age calculations are now accurate
* An invalid value for domain purchase date no longer causes a server error during validation
* Constrained `Twisted` library to v20.3.0 to fix a potential issue that could come up with Django Channels
  * [https://github.com/django/channels/issues/1639](https://github.com/django/channels/issues/1639)
* Improved the reporting engine to handle even the wildest nested styling

### Changed

* Adjusted finding severity lists to sort by the severity's weight instead of alphabetically.
* Re-enabled evidence uploads in all WYSIWYG editors \(it was previously excluded from certain finding fields\).
* Adjusted sidebar organization to improve visibility of a few sections that could be difficult to locate.
* Updated BootStrap and FontAwesome CSS versions.
* Updated all Python libraries to their latest versions.
* Animated the hamburger menus for fun.
* Switched ASGI servers \(from Daphne server to Uvicorn\) for WebSockets and better performance.
* Updated the sample _template.docx_ to act as a walkthrough for the new report data and changes in Jinja2 expressions.

## [2.2.0-rc2] - 2022-04-13

### Added

* Introduced the new `ReportData` serializer. This is nearly invisible to users but is a huge efficiency and performance upgrade for the back-end. Changes to project data models will now automatically appear in the raw JSON reports and be accessible within DOCX reports.
* The new serializer has modified some of the Jinja2 template expressions. View a JSON report to see everything available. For example, instead of writing `{{ project_codename }}`, you will access this project value with `{{ project.codename }}`.
* Ghostwriter now handles dates differently to better support all international date formats. Dates displayed in the interface and dates within reports \(e.g., `report_date`\) will match the date locale set in your server settings \(`en-us` by default\).

### Fixed

* Added a missing field in the Report Template admin panel.
* "Add to Report" on the finding details page now works.
* Updated delete actions for operation logs to avoid an error that could prevent the deletion of entries when deleting an entire log.
* Domain age calculations are now accurate.
* An invalid value for domain purchase date no longer causes a server error during validation.
* Constrained `Twisted` library to v20.3.0 to fix a potential issue that could come up with Django Channels
  * [https://github.com/django/channels/issues/1639](https://github.com/django/channels/issues/1639)
* Improved the reporting engine to handle even the wildest nested styling.

### Changed

* Adjusted finding severity lists to sort by the severity's weight instead of alphabetically.
* Re-enabled evidence uploads in all WYSIWYG editors \(it was previously excluded from certain finding fields\).
* Adjusted sidebar organization to improve visibility of a few sections that could be difficult to locate.
* Updated BootStrap and FontAwesome CSS versions.
* Updated all Python libraries to their latest versions.
* Animated the hamburger menus for fun.
* Switched ASGI servers \(from Daphne server to Uvicorn\) for WebSockets and better performance.
* Updated the sample _template.docx_ to act as a walkthrough for the new report data and changes in Jinja2 expressions.

## [2.1.1] - 2021-03-05

### Fixed

* Fixed server error when trying to create a new project with an assignment or objective
* Fixed edge case that could cause a new task below an objective to be duplicated
* Fixed edge case that would flag a project target form as invalid if it had a note and did not also have both an IP address and hostname
* Fixed toggle arrow working in reverse when a user marks an objective complete while tasks are expanded

### Changed

* Made it so objective completion percentage updates when a new task is added or deleted
* Made it possible to use `@` targets for Slack channels instead of only `#` channels
* The `uploaded_by` values are now set on report templates on the server-side

## [2.1] - 2021-03-03

### Added

* Implemented project scope tracking (closes #59)
    * Enabled tracking of one or more scope lists flagged as allowed/disallowed or requiring caution
* Implemented project target tracking
    * Enabled tracking of specific hosts with notes
* Committed redesigned project dashboards
    * Notable changes and adjustments:
        * Added a project calendar to track assignments, objectives, tasks, and project dates
        * Added new objective tracker with task management, prioritization, and sorting
* Implemented a new server search in the side bar (under _Servers_) that searches all static servers, cloud servers in projects, and alternate addresses tied to servers
* Added template linting checks for additional styles that may not be present in a report (closes #139)
* Added Clipboard.js to support better, more flexible "click to copy to clipboard" in the UI
* Added several new Jinja2 expressions, statements, and filters for Word DOCX reports
    * Added `project_codename` and `client_codename` (closes #138)
    * Added expressions and filters for new objectives, targets, and scope lists
    * See wiki documentation
* Implemented initial support for WebSocket channels for reports

### Changed

* Tagged release, v2.1
    * Release will require database migrations
    * New features will require reloading the `seed_data` file
        * e.g., `docker-compose -f local.yml run --rm django /seed_data`
* Improved page loading with certain large forms
    * WYSIWYG editor is now loaded much more selectively
    * Extra forms are no longer created by default when _editing_ a project or client
        * Extra forms can still be added as needed
        * Extra forms still load automatically when _creating_ a new project or client
* Improved performance of operation log entry views with pagination
    * Very large logs could push browsers to their limits

### Fixed

* Fixed downloads of document names that included periods and commas (closes #149)
* Fixed evidence filenames with all uppercase extensions not appearing in reports (closes #74)
* Fixed a recursive HTML/JavaScript escape in log entries (closes #133)
* Fixed incorrect link in the menu for a point of contact under a client (closed #141 and #141)
* Fixed `docker-compose` errors related to latest verison of the `crytpography` library (closes #147)
* Fixed possible issue with assigning a name to an AWS asset in the cloud monitor task
* Closed loophole that could allow a non-unique domain name

### Security

* Updated TinyMCE WYSIWYG editor and related JavaScript to v5.7.0
    * Resolved potential Cross-Site Scripting vulnerability discovered in previous version

## [2.0.2] - 2021-01-15

### Changed

* Added error handling for cases where an image file has a corrupted file header and can't be recognized for inserting into Word
* Moved 99% of icons and style elements to the _styles.css_ file

### Fixed

* Fixed notifications going to the global Slack channel when project channels were available
* Fixed uppercase file extensions blocking evidence files from appearing on pages
* Fixed rare `style` exception with specific nested HTML elements

## [2.0.2] - 2020-12-18

### Changed

* Updated styles and forms to make it clear what is placeholder text
* Reverted the new finding form to a one-page form–i.e., no tabbed sections–to make it easier to use
* Broke-up stylesheets for easier management of global variables

### Fixed

* Fixed error in cloud monitor notification messages that caused messages to contain the same external IP addresses for all VPS instances
* Fixed bug that caused delete actions on cloud server entries to not be committed
* Fixed `ref` tags in findings that were ignored if they followed a `ref` tag with a different target
* Fixed PowerPoint "Conclusion" slide's title
* Fixed filtering for report template selection dropdowns that caused both document types to appear in all dropdown menus

## [2.0.1] - 2020-12-03

### Added

* Added project objectives to the report template variables
    * New template keywords: `objectives` (List), `objectives_total` (Int), `objectives_complete` (Int)

### Changed

* Modified project "complete" toggle and instructions for clarity
* Set all domain names to lowercase and strip any spaces before creating or updating
    * Addressed cases where a user error could create a duplicate entry
* Clicking prepended text (e.g., filter icon) on filter form fields will now submit the filter

### Fixed

* Fixed error that could cause Oplog entries to not display
* Oplog entries list now shows loading messages and properly displays "no entries" messages
* Fixed incorrect filenames for CSV exports of Oplogs

## [2.0.0] - 2020-11-20

### Added

* Initial commit of CommandCenter application and related configuration options
    * VirusTotal Configuration
    * Global Report Configuration
    * Slack Configuration
    * Company information
    * Namecheap Configuration
* Initial support for adding users to groups for Role-Based Access Controls
* Automated Activity Logging (Oplog application) moved out of beta
* Implemented initial "overwatch" notifications
    * Domain check-out: alert if domain will expire soon and is not set to auto-renew
    * Domain check-out: alert if domain is marked as burned
    * Domain check-out: alert if domain has been previously used with selected client

### Changed

* Upgraded to Django 3 and updated all dependencies
* Updated user interface elements
    * New tabbed dashboards for clients, projects, and domains
    * New inline forms for creating and managing clients and projects and related items
    * New sidebar menu to improve legibility
    * Migrated buttons and background tasks to WebSockets and AJAX for a more seamless experience
* Initial release of refactored reporting engine (closes #89)
    * New drag-and-drop report management interface
    * Added many more options to the WYSIWYG editor's formatting menus
    * Initial support for rich text objects for Word documents
    * Added new `filter_severity` filter for Word templates
* Initial support for report template and management (closes #28 and #90)
    * Upload report template files for Word and PowerPoint
    * New template linter to check and verify templates
* Removed web scraping from domain health checks (closed #50 and #84)
    * Checks now use VirusTotal and link to the results
* Numerous bug fixes and enhancements to address reported issues (closes #54, #55, #69, #92, #93, and #98)

### Security

* Resolved potential stored cross-site scripting in operational logs
* Resolved unvalidated evidence file uploads and new note creation
    * Associated user account is now set server-side
* Resolved issues with WebSocket authentication
* Locked-down evidence uploads to close potential loopholes
    * Evidence form now only allows specific filetypes: md, txt, log, jpg, jpeg, png
    * Requesting an evidence file requires an active user session<|MERGE_RESOLUTION|>--- conflicted
+++ resolved
@@ -4,14 +4,13 @@
 The format is based on [Keep a Changelog](https://keepachangelog.com/en/1.0.0/),
 and this project adheres to [Semantic Versioning](https://semver.org/spec/v2.0.0.html).
 
-<<<<<<< HEAD
 ## [Unreleased] - 5 October 2022
 
 ### Added
 
 * Findings added to a report via a blank template (i.e., not added from the library) will now appear with a flag  icon for easy identification
 * New deconfliction event tracking feature now available under the "Deconflictions" tab on project dashboards
-=======
+
 ## [3.0.7] - 10 October 2022
 
 ### Fixed
@@ -39,7 +38,6 @@
 * Calendar view selection will now persist across sessions and page refreshes
 * Upgraded Ghostwriter CLI binaries to v0.2.5
 * Cloning a report will now clone any evidence files associated with the findings (Thanks to @ly4k! Closes PR #234)
->>>>>>> 50115420
 
 ## [v3.0.5] - 23 September 2022
 
